{
  "name": "traxyard",
  "version": "0.1.0",
  "private": true,
  "scripts": {
    "dev": "next dev --turbopack -p 3001",
    "build": "next build --turbopack",
    "start": "next start",
    "lint": "eslint",
    "zip:worker": "node -e \"const fs=require('fs');fs.mkdirSync('.lambda-build',{recursive:true});try{fs.unlinkSync('.lambda-build/movementsReportWorker.zip')}catch{}\" && npx esbuild src/workers/movementsReportWorker.ts --bundle --platform=node --target=node20 --minify --legal-comments=none --outfile=.lambda-build/worker.js && (cd .lambda-build && npx bestzip movementsReportWorker.zip worker.js && rm -f worker.js)"
  },
  "dependencies": {
    "@aws-sdk/client-s3": "^3.911.0",
    "@aws-sdk/client-sqs": "^3.920.0",
    "@aws-sdk/lib-storage": "^3.920.0",
    "@aws-sdk/s3-request-presigner": "^3.911.0",
<<<<<<< HEAD
    "@hookform/resolvers": "3.10.0",
=======
    "aws-lambda": "^1.0.7",
>>>>>>> 2eb72605
    "clsx": "^2.1.1",
    "date-fns": "^3.6.0",
    "date-fns-tz": "^3.2.0",
    "exceljs": "^4.4.0",
    "framer-motion": "^12.23.24",
    "lucide-react": "^0.546.0",
    "mongoose": "^8.19.1",
    "next": "15.5.5",
    "next-auth": "^4.24.11",
    "react": "19.1.0",
    "react-dom": "19.1.0",
    "react-hook-form": "^7.65.0",
    "tailwind-merge": "^3.3.1",
    "uuid": "^13.0.0",
    "zod": "^4.1.12",
    "zustand": "^5.0.8"
  },
  "devDependencies": {
    "@eslint/eslintrc": "^3",
    "@tailwindcss/postcss": "^4",
    "@types/aws-lambda": "^8.10.157",
    "@types/node": "^20",
    "@types/react": "^19",
    "@types/react-dom": "^19",
    "bestzip": "^2.2.1",
    "eslint": "^9",
    "eslint-config-next": "15.5.5",
    "tailwindcss": "^4",
    "typescript": "^5"
  }
}<|MERGE_RESOLUTION|>--- conflicted
+++ resolved
@@ -14,11 +14,8 @@
     "@aws-sdk/client-sqs": "^3.920.0",
     "@aws-sdk/lib-storage": "^3.920.0",
     "@aws-sdk/s3-request-presigner": "^3.911.0",
-<<<<<<< HEAD
     "@hookform/resolvers": "3.10.0",
-=======
     "aws-lambda": "^1.0.7",
->>>>>>> 2eb72605
     "clsx": "^2.1.1",
     "date-fns": "^3.6.0",
     "date-fns-tz": "^3.2.0",
